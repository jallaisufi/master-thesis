--- conflicted
+++ resolved
@@ -85,7 +85,6 @@
             return contract_two_ttns(ttn, conj_ttn)
         # Operator is a TTNO
         return expectation_value(self, operator)
-<<<<<<< HEAD
     
     def is_in_canonical_form(self, node_id: Union[None,str] = None) -> bool:
         """
@@ -115,7 +114,5 @@
         # If the TTNS is in canonical form, the contraction of the
         # orthogonality center should be equal to the norm of the state.
         return np.allclose(total_contraction, local_contraction)
-=======
 
-TTNS = TreeTensorNetworkState
->>>>>>> af47aaea
+TTNS = TreeTensorNetworkState